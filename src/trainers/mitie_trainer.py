--- conflicted
+++ resolved
@@ -12,11 +12,7 @@
 class MITIETrainer(Trainer):
     SUPPORTED_LANGUAGES = {"en"}
 
-<<<<<<< HEAD
-    def __init__(self, fe_file, language_name, nlp=None):
-=======
-    def __init__(self, fe_file, language_name, max_num_threads=1):
->>>>>>> 5f2c6e25
+    def __init__(self, fe_file, language_name, nlp=None, max_num_threads=1):
         self.name = "mitie"
         self.training_data = None
         self.nlp = None
