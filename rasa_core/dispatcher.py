from __future__ import absolute_import
from __future__ import division
from __future__ import print_function
from __future__ import unicode_literals

import logging
from collections import namedtuple

import typing
from typing import Text, List, Dict, Any, Optional

from rasa_core.channels import OutputChannel
from rasa_core.nlg.generator import NaturalLanguageGenerator

logger = logging.getLogger(__name__)

if typing.TYPE_CHECKING:
    from rasa_core.trackers import DialogueStateTracker


class Element(dict):
    __acceptable_keys = ['title', 'item_url', 'image_url',
                         'subtitle', 'buttons']

    def __init__(self, *args, **kwargs):
        kwargs = {key: value
                  for key, value in kwargs.items()
                  if key in self.__acceptable_keys}

        super(Element, self).__init__(*args, **kwargs)

# Makes a named tuple with entries text and data
BotMessage = namedtuple("BotMessage", "text data")


class Button(dict):
    pass


class Dispatcher(object):
    """Send messages back to user"""

    def __init__(self, sender_id, output_channel, nlg):
        # type: (Text, OutputChannel, NaturalLanguageGenerator) -> None

        self.sender_id = sender_id
        self.output_channel = output_channel
        self.nlg = nlg
        self.send_messages = []
        self.latest_bot_messages = []

    # TODO: this should really be done at the channel level
    def utter_response(self, message):
        # type: (Dict[Text, Any]) -> None
        """Send a message to the client."""

        # Sends custom elements
        if message.get("elements"):
            self.utter_custom_message(message.get("elements"))
<<<<<<< HEAD
=======

        # Sends a button message
>>>>>>> 16673070
        elif message.get("buttons"):
            self.utter_button_message(message.get("text"),
                                      message.get("buttons"))
        # Sends a text message
        else:
            self.utter_message(message.get("text"))

        # if there is an image we handle it separately as an attachment
        if message.get("image"):
            self.utter_attachment(message.get("image"))

    # TODO: this should really be done at the channel level
    def utter_message(self, text):
        # type: (Text) -> None
        """"Send a text to the output channel"""
        # Adding the text to the latest bot messages (with no data)
        self.latest_bot_messages.append(BotMessage(text=text,
                                                   data=None))
        # Sends the bot message to the output channel
        # and adds to send messages list
        if self.sender_id is not None and self.output_channel is not None:
            for message_part in text.split("\n\n"):
                self.output_channel.send_text_message(self.sender_id,
                                                      message_part)
                self.send_messages.append(message_part)

    def utter_custom_message(self, *elements):
        # type: (*Dict[Text, Any]) -> None
        """Sends a message with custom elements to the output channel."""
        bot_message = BotMessage(text=None,
                                 data={"elements": elements})
        # Adding the elements to the latest bot messages (with no text)
        self.latest_bot_messages.append(bot_message)
        # Sends the bot message to the output channel
        self.output_channel.send_custom_message(self.sender_id, elements)

    def utter_button_message(self, text, buttons, **kwargs):
        # type: (Text, List[Dict[Text, Any]], **Any) -> None
        """Sends a message with buttons to the output channel."""
        # Adding the text and data (buttons) to the latest bot messages
        self.latest_bot_messages.append(BotMessage(text=text,
                                                   data={"buttons": buttons}))
        # Sends the bot message to the output channel
        self.output_channel.send_text_with_buttons(self.sender_id, text,
                                                   buttons,
                                                   **kwargs)

    def utter_attachment(self, attachment):
        # type: (Text) -> None
        """Send a message to the client with attachments."""
        bot_message = BotMessage(text=None,
                                 data={"attachment": attachment})
        # Adding the data (attachment) to the latest bot messages
        self.latest_bot_messages.append(bot_message)
        # Sends the bot message to the output channel
        self.output_channel.send_image_url(self.sender_id, attachment)

    # TODO: deprecate this function
    def utter_button_template(self,
                              template,  #type: Text
                              buttons,  # type: List[Dict[Text, Any]]
                              tracker,  # type: DialogueStateTracker
                              silent_fail=False,  # type: bool
                              **kwargs  # type: **Any
                              ):
        # type: (...) -> None
        """Sends a message template with buttons to the output channel."""

        message = self._generate_response(template,
                                          tracker,
                                          silent_fail,
                                          **kwargs)
        if not message:
            return

        if "buttons" not in message:
            message["buttons"] = buttons
        else:
            message["buttons"].extend(buttons)
        self.utter_response(message)

    def utter_template(self,
                       template,  # type: Text
                       tracker,  # type: DialogueStateTracker
                       silent_fail=False,  # type: bool
                       **kwargs  # type: ** Any
                       ):
        # type: (...) -> None
        """"Send a message to the client based on a template."""

        message = self._generate_response(template,
                                          tracker,
                                          silent_fail,
                                          **kwargs)

        if not message:
            return

        self.utter_response(message)

<<<<<<< HEAD
    def _generate_response(
            self,
            template,  # type: Text
            tracker,  # type: DialogueStateTracker
            silent_fail=False,  # type: bool
            **kwargs  # type: ** Any
    ):
        # type: (...) -> Dict[Text, Any]
        """"Generate a response."""

        message = self.nlg.generate(template, tracker,
                                    self.output_channel.name(),
                                    **kwargs)

        if message is None and not silent_fail:
            raise ValueError("Couldn't create message for template '{}'."
                             "".format(template))

        return message
=======
    @staticmethod
    def _template_variables(filled_slots, kwargs):
        # type: (**Any) -> List
        """Fill in slots in the template variables."""
        if filled_slots is None:
            filled_slots = {}
        # Copying the filled slots in the template variables.
        template_vars = filled_slots.copy()
        template_vars.update(kwargs.items())
        return template_vars

    def _fill_template_text(self, template, filled_slots=None, **kwargs):
        # type: (Text, **Any) -> Dict[Text, Any]
        """"Combine slot values and key word arguments to fill templates."""
        # Getting the slot values in the template variables
        template_vars = self._template_variables(filled_slots, kwargs)
        # Filling the template variables in the template
        if template_vars:
            try:
                template["text"] = template["text"].format(**template_vars)
            except KeyError as e:
                logger.exception(
                        "Failed to fill utterance template '{}'. "
                        "Tried to replace '{}' but could not find "
                        "a value for it. There is no slot with this "
                        "name nor did you pass the value explicitly "
                        "when calling the template. Return template "
                        "without filling the template. "
                        "".format(template, e.args[0]))
        return template

    def retrieve_template(self, template_name, filled_slots=None, **kwargs):
        # type: (Text, **Any) -> Dict[Text, Any]
        """Retrieve a named template from the domain."""
        # Fetching a random template for the passed template name
        r = copy.deepcopy(self.domain.random_template_for(template_name))
        # Filling the slots in the template and returning the template
        if r is not None:
            return self._fill_template_text(r, filled_slots, **kwargs)
        else:
            return {"text": "Undefined utter template <{}>."
                            "".format(template_name)}
>>>>>>> 16673070
<|MERGE_RESOLUTION|>--- conflicted
+++ resolved
@@ -57,11 +57,8 @@
         # Sends custom elements
         if message.get("elements"):
             self.utter_custom_message(message.get("elements"))
-<<<<<<< HEAD
-=======
 
         # Sends a button message
->>>>>>> 16673070
         elif message.get("buttons"):
             self.utter_button_message(message.get("text"),
                                       message.get("buttons"))
@@ -162,7 +159,6 @@
 
         self.utter_response(message)
 
-<<<<<<< HEAD
     def _generate_response(
             self,
             template,  # type: Text
@@ -181,48 +177,4 @@
             raise ValueError("Couldn't create message for template '{}'."
                              "".format(template))
 
-        return message
-=======
-    @staticmethod
-    def _template_variables(filled_slots, kwargs):
-        # type: (**Any) -> List
-        """Fill in slots in the template variables."""
-        if filled_slots is None:
-            filled_slots = {}
-        # Copying the filled slots in the template variables.
-        template_vars = filled_slots.copy()
-        template_vars.update(kwargs.items())
-        return template_vars
-
-    def _fill_template_text(self, template, filled_slots=None, **kwargs):
-        # type: (Text, **Any) -> Dict[Text, Any]
-        """"Combine slot values and key word arguments to fill templates."""
-        # Getting the slot values in the template variables
-        template_vars = self._template_variables(filled_slots, kwargs)
-        # Filling the template variables in the template
-        if template_vars:
-            try:
-                template["text"] = template["text"].format(**template_vars)
-            except KeyError as e:
-                logger.exception(
-                        "Failed to fill utterance template '{}'. "
-                        "Tried to replace '{}' but could not find "
-                        "a value for it. There is no slot with this "
-                        "name nor did you pass the value explicitly "
-                        "when calling the template. Return template "
-                        "without filling the template. "
-                        "".format(template, e.args[0]))
-        return template
-
-    def retrieve_template(self, template_name, filled_slots=None, **kwargs):
-        # type: (Text, **Any) -> Dict[Text, Any]
-        """Retrieve a named template from the domain."""
-        # Fetching a random template for the passed template name
-        r = copy.deepcopy(self.domain.random_template_for(template_name))
-        # Filling the slots in the template and returning the template
-        if r is not None:
-            return self._fill_template_text(r, filled_slots, **kwargs)
-        else:
-            return {"text": "Undefined utter template <{}>."
-                            "".format(template_name)}
->>>>>>> 16673070
+        return message