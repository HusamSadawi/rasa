from __future__ import absolute_import
from __future__ import division
from __future__ import print_function
from __future__ import unicode_literals

from types import LambdaType

<<<<<<< HEAD
from typing import Text, List, Dict, Any, Optional, Callable
=======
from typing import Text, List, Dict, Any, Optional, Iterable
>>>>>>> 282601ca


class UserMessage(object):
    """Represents an incoming message.

     Includes the channel the responses should be sent to."""

    DEFAULT_SENDER_ID = "default"

    def __init__(self, text, output_channel=None, sender_id=None):
        # type: (Optional[Text], Optional[OutputChannel], Text) -> None
        from rasa_core.channels.direct import CollectingOutputChannel

        self.text = text

        if output_channel is not None:
            self.output_channel = output_channel
        else:
            self.output_channel = CollectingOutputChannel()

        if sender_id is not None:
            self.sender_id = sender_id
        else:
            self.sender_id = self.DEFAULT_SENDER_ID


class InputChannel(object):
    """Input channel base class.

    Collects messages from some source and puts them into the message queue."""

    def start_async_listening(self, message_queue):
        # type: (Dequeue) -> None
        """Start to push the incoming messages from channel into the queue."""
        raise Exception("Input channel doesn't support async listening.")

    def start_sync_listening(self, message_handler):
        # type: (Callable[[UserMessage], None]) -> None
        """Should call the message handler for every incoming message."""
        raise Exception("Input channel doesn't support sync listening.")


class OutputChannel(object):
    """Output channel base class.

    Provides sane implementation of the send methods
    for text only output channels."""

    def send_text_message(self, recipient_id, message):
        # type: (Text, Text) -> None
        """Send a message through this channel."""

        raise NotImplementedError("Output channel needs to implement a send "
                                  "message for simple texts.")

    def send_image_url(self, recipient_id, image_url):
        # type: (Text, Text) -> None
        """Sends an image. Default will just post the url as a string."""

        self.send_text_message(recipient_id, "Image: {}".format(image_url))

    def send_text_with_buttons(self, recipient_id, message, buttons, **kwargs):
        # type: (Text, Text, List[Dict[Text, Any]], **Any) -> None
        """Sends buttons to the output.

        Default implementation will just post the buttons as a string."""

        self.send_text_message(recipient_id, message)
        for idx, button in enumerate(buttons):
            button_msg = "{idx}: {title} ({val})".format(
                    idx=idx + 1, title=button['title'], val=button['payload'])
            self.send_text_message(recipient_id, button_msg)

    def send_custom_message(self, recipient_id, elements):
        # type: (Text, Iterable[Dict[Text, Any]]) -> None
        """Sends elements to the output.

        Default implementation will just post the elements as a string."""

        for element in elements:
            element_msg = "{title} : {subtitle}".format(
                    title=element['title'], subtitle=element['subtitle'])
            self.send_text_with_buttons(
                    recipient_id, element_msg, element['buttons'])<|MERGE_RESOLUTION|>--- conflicted
+++ resolved
@@ -3,13 +3,7 @@
 from __future__ import print_function
 from __future__ import unicode_literals
 
-from types import LambdaType
-
-<<<<<<< HEAD
-from typing import Text, List, Dict, Any, Optional, Callable
-=======
-from typing import Text, List, Dict, Any, Optional, Iterable
->>>>>>> 282601ca
+from typing import Text, List, Dict, Any, Optional, Callable, Iterable
 
 
 class UserMessage(object):
