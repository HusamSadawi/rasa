import inspect
import json
from multiprocessing import Queue
from threading import Thread
from typing import Text, List, Dict, Any, Optional, Callable, Iterable

from flask import Blueprint, jsonify, request, Flask, Response

from rasa_core import utils
from rasa_core.constants import DOCS_BASE_URL

try:
    from urlparse import urljoin
except ImportError:
    from urllib.parse import urljoin


class UserMessage(object):
    """Represents an incoming message.

     Includes the channel the responses should be sent to."""

    DEFAULT_SENDER_ID = "default"

    def __init__(self,
                 text: Optional[Text],
                 output_channel: Optional['OutputChannel'] = None,
                 sender_id: Text = None,
                 parse_data: Dict[Text, Any] = None,
                 input_channel: Text = None
                 ) -> None:

        self.text = text

        if output_channel is not None:
            self.output_channel = output_channel
        else:
            self.output_channel = CollectingOutputChannel()

        if sender_id is not None:
            self.sender_id = str(sender_id)
        else:
            self.sender_id = self.DEFAULT_SENDER_ID

        self.input_channel = input_channel

        self.parse_data = parse_data


def register(input_channels: List['InputChannel'],
             app: Flask,
             on_new_message: Callable[[UserMessage], None],
             route: Text
             ) -> None:
    for channel in input_channels:
        p = urljoin(route, channel.url_prefix())
        app.register_blueprint(channel.blueprint(on_new_message), url_prefix=p)


def button_to_string(button, idx=0):
    """Create a string representation of a button."""
<<<<<<< HEAD
    return "{idx}: {title} ({val})".format(
        idx=idx + 1,
        title=button.get('title', ''),
        val=button.get('payload', ''))
=======

    title = button.pop('title', '')

    if 'payload' in button:
        payload = " ({})".format(button.pop('payload'))
    else:
        payload = ""

    # if there are any additional attributes, we append them to the output
    if button:
        details = " - {}".format(json.dumps(button, sort_keys=True))
    else:
        details = ""

    button_string = "{idx}: {title}{payload}{details}".format(
        idx=idx + 1,
        title=title,
        payload=payload,
        details=details)

    return button_string


def element_to_string(element, idx=0):
    """Create a string representation of an element."""

    title = element.pop('title', '')

    element_string = "{idx}: {title} - {element}".format(
        idx=idx + 1,
        title=title,
        element=json.dumps(element, sort_keys=True))

    return element_string
>>>>>>> 8a26f7ba


class InputChannel(object):

    @classmethod
    def name(cls):
        """Every input channel needs a name to identify it."""
        return cls.__name__

    @classmethod
    def from_credentials(cls, credentials):
        return cls()

    def url_prefix(self):
        return self.name()

    def blueprint(self, on_new_message: Callable[[UserMessage], None]) -> None:
        """Defines a Flask blueprint.

        The blueprint will be attached to a running flask server and handel
        incoming routes it registered for."""
        raise NotImplementedError(
            "Component listener needs to provide blueprint.")

    @classmethod
    def raise_missing_credentials_exception(cls):
        raise Exception("To use the {} input channel, you need to "
                        "pass a credentials file using '--credentials'. "
                        "The argument should be a file path pointing to"
                        "a yml file containing the {} authentication"
                        "information. Details in the docs: "
                        "{}/connectors/#{}-setup".
                        format(cls.name(), cls.name(),
                               DOCS_BASE_URL, cls.name()))


class OutputChannel(object):
    """Output channel base class.

    Provides sane implementation of the send methods
    for text only output channels."""

    @classmethod
    def name(cls):
        """Every output channel needs a name to identify it."""
        return cls.__name__

    def send_response(self, recipient_id: Text,
                      message: Dict[Text, Any]) -> None:
        """Send a message to the client."""

        if message.get("elements"):
            self.send_custom_message(recipient_id, message.get("elements"))

        elif message.get("buttons"):
            self.send_text_with_buttons(recipient_id,
                                        message.get("text"),
                                        message.get("buttons"))
        elif message.get("text"):
            self.send_text_message(recipient_id,
                                   message.get("text"))

        # if there is an image we handle it separately as an attachment
        if message.get("image"):
            self.send_image_url(recipient_id, message.get("image"))

        if message.get("attachment"):
            self.send_attachment(recipient_id, message.get("attachment"))

    def send_text_message(self, recipient_id: Text, message: Text) -> None:
        """Send a message through this channel."""

        raise NotImplementedError("Output channel needs to implement a send "
                                  "message for simple texts.")

    def send_image_url(self, recipient_id: Text, image_url: Text) -> None:
        """Sends an image. Default will just post the url as a string."""

        self.send_text_message(recipient_id, "Image: {}".format(image_url))

    def send_attachment(self, recipient_id: Text, attachment: Text) -> None:
        """Sends an attachment. Default will just post as a string."""

        self.send_text_message(recipient_id,
                               "Attachment: {}".format(attachment))

    def send_text_with_buttons(self,
                               recipient_id: Text,
                               message: Text,
                               buttons: List[Dict[Text, Any]],
                               **kwargs: Any) -> None:
        """Sends buttons to the output.

        Default implementation will just post the buttons as a string."""

        self.send_text_message(recipient_id, message)
        for idx, button in enumerate(buttons):
            button_msg = button_to_string(button, idx)
            self.send_text_message(recipient_id, button_msg)

    def send_custom_message(self,
                            recipient_id: Text,
                            elements: Iterable[Dict[Text, Any]]) -> None:
        """Sends elements to the output.

        Default implementation will just post the elements as a string."""

        for element in elements:
            element_msg = "{title} : {subtitle}".format(
                title=element.get('title', ''),
                subtitle=element.get('subtitle', ''))
            self.send_text_with_buttons(
                recipient_id, element_msg, element.get('buttons', []))


class CollectingOutputChannel(OutputChannel):
    """Output channel that collects send messages in a list

    (doesn't send them anywhere, just collects them)."""

    def __init__(self):
        self.messages = []

    @classmethod
    def name(cls):
        return "collector"

    @staticmethod
    def _message(recipient_id,
                 text=None,
                 image=None,
                 buttons=None,
                 attachment=None):
        """Create a message object that will be stored."""

        obj = {
            "recipient_id": recipient_id,
            "text": text,
            "image": image,
            "buttons": buttons,
            "attachment": attachment
        }

        # filter out any values that are `None`
        return utils.remove_none_values(obj)

    def latest_output(self):
        if self.messages:
            return self.messages[-1]
        else:
            return None

    def _persist_message(self, message):
        self.messages.append(message)

    def send_text_message(self, recipient_id, message):
        for message_part in message.split("\n\n"):
            self._persist_message(self._message(recipient_id,
                                                text=message_part))

    def send_text_with_buttons(self, recipient_id, message, buttons, **kwargs):
        self._persist_message(self._message(recipient_id,
                                            text=message,
                                            buttons=buttons))

    def send_image_url(self, recipient_id: Text, image_url: Text) -> None:
        """Sends an image. Default will just post the url as a string."""

        self._persist_message(self._message(recipient_id,
                                            image=image_url))

    def send_attachment(self, recipient_id: Text, attachment: Text) -> None:
        """Sends an attachment. Default will just post as a string."""

        self._persist_message(self._message(recipient_id,
                                            attachment=attachment))


class QueueOutputChannel(CollectingOutputChannel):
    """Output channel that collects send messages in a list

    (doesn't send them anywhere, just collects them)."""

    @classmethod
    def name(cls):
        return "queue"

    def __init__(self, message_queue: Queue = None) -> None:
        self.messages = Queue() if not message_queue else message_queue

    def latest_output(self):
        raise NotImplemented("A queue doesn't allow to peek at messages.")

    def _persist_message(self, message):
        self.messages.put(message)


class RestInput(InputChannel):
    """A custom http input channel.

    This implementation is the basis for a custom implementation of a chat
    frontend. You can customize this to send messages to Rasa Core and
    retrieve responses from the agent."""

    @classmethod
    def name(cls):
        return "rest"

    @staticmethod
    def on_message_wrapper(on_new_message, text, queue, sender_id):
        collector = QueueOutputChannel(queue)

        message = UserMessage(text, collector, sender_id,
                              input_channel=RestInput.name())
        on_new_message(message)

        queue.put("DONE")

    def _extract_sender(self, req):
        return req.json.get("sender", None)

    # noinspection PyMethodMayBeStatic
    def _extract_message(self, req):
        return req.json.get("message", None)

    def stream_response(self, on_new_message, text, sender_id):
        from multiprocessing import Queue

        q = Queue()

        t = Thread(target=self.on_message_wrapper,
                   args=(on_new_message, text, q, sender_id))
        t.start()
        while True:
            response = q.get()
            if response == "DONE":
                break
            else:
                yield json.dumps(response) + "\n"

    def blueprint(self, on_new_message):
        custom_webhook = Blueprint(
            'custom_webhook_{}'.format(type(self).__name__),
            inspect.getmodule(self).__name__)

        @custom_webhook.route("/", methods=['GET'])
        def health():
            return jsonify({"status": "ok"})

        @custom_webhook.route("/webhook", methods=['POST'])
        def receive():
            sender_id = self._extract_sender(request)
            text = self._extract_message(request)
            should_use_stream = utils.bool_arg("stream", default=False)

            if should_use_stream:
                return Response(
                    self.stream_response(on_new_message, text, sender_id),
                    content_type='text/event-stream')
            else:
                collector = CollectingOutputChannel()
                on_new_message(UserMessage(text, collector, sender_id,
                                           input_channel=self.name()))
                return jsonify(collector.messages)

        return custom_webhook<|MERGE_RESOLUTION|>--- conflicted
+++ resolved
@@ -59,12 +59,6 @@
 
 def button_to_string(button, idx=0):
     """Create a string representation of a button."""
-<<<<<<< HEAD
-    return "{idx}: {title} ({val})".format(
-        idx=idx + 1,
-        title=button.get('title', ''),
-        val=button.get('payload', ''))
-=======
 
     title = button.pop('title', '')
 
@@ -99,7 +93,6 @@
         element=json.dumps(element, sort_keys=True))
 
     return element_string
->>>>>>> 8a26f7ba
 
 
 class InputChannel(object):
