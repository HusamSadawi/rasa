import numpy as np
import pytest

from rasa.nlu.training_data import TrainingData
from rasa.nlu.featurizers.dense_featurizer.lm_featurizer import LanguageModelFeaturizer
from rasa.nlu.utils.hugging_face.hf_transformers import HFTransformersNLP
from rasa.nlu.constants import TEXT, INTENT
from rasa.nlu.training_data import Message


@pytest.mark.skip(reason="Results in random crashing of github action workers")
@pytest.mark.parametrize(
    "model_name, texts, expected_shape, expected_sequence_vec, expected_cls_vec",
    [
        (
            "bert",
            ["Good evening.", "here is the sentence I want embeddings for."],
            [(3, 768), (9, 768)],
            [
                [0.5727445, -0.16078179],
                [-0.5485125, 0.09632876, -0.4278888, 0.11438395, 0.18316492],
            ],
            [
                [0.068804, 0.32802248, -0.11250398, -0.11338018, -0.37116352],
                [0.05909364, 0.06433402, 0.08569086, -0.16530034, -0.11396906],
            ],
        ),
        (
            "gpt",
            ["Good evening.", "here is the sentence I want embeddings for."],
            [(3, 768), (9, 768)],
            [
                [-0.0630323737859726, 0.4029877185821533],
                [
                    0.8072432279586792,
                    -0.08990508317947388,
                    0.9985930919647217,
                    -0.38779014348983765,
                    0.08921952545642853,
                ],
            ],
            [
                [
                    0.16997766494750977,
                    0.1493849903345108,
                    0.39421725273132324,
                    -0.5753618478775024,
                    0.05096133053302765,
                ],
                [
                    0.41056010127067566,
                    -0.1169343888759613,
                    -0.3019704818725586,
                    -0.40207183361053467,
                    0.6289798021316528,
                ],
            ],
        ),
        (
            "gpt2",
            ["Good evening.", "here is the sentence I want embeddings for."],
            [(3, 768), (9, 768)],
            [
                [-0.03382749, -0.05373593],
                [-0.18434484, -0.5386464, -0.11122551, -0.95434338, 0.28311089],
            ],
            [
                [
                    -0.04710008203983307,
                    -0.2793063223361969,
                    -0.23804056644439697,
                    -0.3212292492389679,
                    0.11430201679468155,
                ],
                [
                    -0.1809544414281845,
                    -0.017152192071080208,
                    -0.3176477551460266,
                    -0.008387327194213867,
                    0.3365338146686554,
                ],
            ],
        ),
        (
            "xlnet",
            ["Good evening.", "here is the sentence I want embeddings for."],
            [(3, 768), (9, 768)],
            [
                [1.7612367868423462, 2.5819129943847656],
                [
                    0.784195065498352,
                    0.7068007588386536,
                    1.5883606672286987,
                    1.891886591911316,
                    2.5209126472473145,
                ],
            ],
            [
                [
                    2.171574831008911,
                    -1.5377449989318848,
                    -3.2671749591827393,
                    0.22520869970321655,
                    -1.598855972290039,
                ],
                [
                    1.6516317129135132,
                    0.021670114248991013,
                    -2.5114030838012695,
                    1.447351098060608,
                    -2.5866634845733643,
                ],
            ],
        ),
        (
            "distilbert",
            ["Good evening.", "here is the sentence I want embeddings for."],
            [(3, 768), (9, 768)],
            [
                [0.22866562008857727, -0.0575055330991745],
                [
                    -0.6448041796684265,
                    -0.5105321407318115,
                    -0.4892978072166443,
                    0.17531153559684753,
                    0.22717803716659546,
                ],
            ],
            [
                [
                    -0.09814466536045074,
                    -0.07325993478298187,
                    0.22358475625514984,
                    -0.20274735987186432,
                    -0.07363069802522659,
                ],
                [
                    -0.146609365940094,
                    -0.07373693585395813,
                    0.016850866377353668,
                    -0.2407529354095459,
                    -0.0979844480752945,
                ],
            ],
        ),
        (
            "roberta",
            ["Good evening.", "here is the sentence I want embeddings for."],
            [(3, 768), (9, 768)],
            [
                [-0.3092685, 0.09567838],
                [0.02152853, -0.08026707, -0.1080862, 0.12423468, -0.05378958],
            ],
            [
                [
                    -0.03930358216166496,
                    0.034788478165864944,
                    0.12246038764715195,
                    0.08401528000831604,
                    0.7026961445808411,
                ],
                [
                    -0.018586941063404083,
                    -0.09835464507341385,
                    0.03242188319563866,
                    0.09366855770349503,
                    0.4458026587963104,
                ],
            ],
        ),
    ],
)
def test_lm_featurizer_shape_values(
    model_name, texts, expected_shape, expected_sequence_vec, expected_cls_vec
):
    transformers_config = {"model_name": model_name}

    transformers_nlp = HFTransformersNLP(transformers_config)
    lm_featurizer = LanguageModelFeaturizer()

    messages = []
    for text in texts:
        messages.append(Message.build(text=text))
    td = TrainingData(messages)

    transformers_nlp.train(td)
    lm_featurizer.train(td)

    for index in range(len(texts)):

<<<<<<< HEAD
        computed_sequence_vec, computed_sentence_vec = messages[
            index
        ].get_dense_features(TEXT, [], [])
=======
        computed_feature_vec = messages[index].get_dense_features(TEXT, [])
        computed_sequence_vec, computed_sentence_vec = (
            computed_feature_vec[:-1],
            computed_feature_vec[-1],
        )
>>>>>>> 05a637f5

        assert computed_sequence_vec.shape[0] == expected_shape[index][0] - 1
        assert computed_sequence_vec.shape[1] == expected_shape[index][1]
        assert computed_sentence_vec.shape[0] == 1
        assert computed_sentence_vec.shape[1] == expected_shape[index][1]

        # Look at the value of first dimension for a few starting timesteps
        assert np.allclose(
            computed_sequence_vec[: len(expected_sequence_vec[index]), 0],
            expected_sequence_vec[index],
            atol=1e-5,
        )

        # Look at the first value of first five dimensions
        assert np.allclose(
            computed_sentence_vec[0][:5], expected_cls_vec[index], atol=1e-5
        )

<<<<<<< HEAD
        intent_sequence_vec, intent_sentence_vec = messages[index].get_dense_features(
            INTENT, [], []
        )
=======
        intent_vec = messages[index].get_dense_features(INTENT, [])
>>>>>>> 05a637f5

        assert intent_sequence_vec is None
        assert intent_sentence_vec is None<|MERGE_RESOLUTION|>--- conflicted
+++ resolved
@@ -188,17 +188,9 @@
 
     for index in range(len(texts)):
 
-<<<<<<< HEAD
         computed_sequence_vec, computed_sentence_vec = messages[
             index
-        ].get_dense_features(TEXT, [], [])
-=======
-        computed_feature_vec = messages[index].get_dense_features(TEXT, [])
-        computed_sequence_vec, computed_sentence_vec = (
-            computed_feature_vec[:-1],
-            computed_feature_vec[-1],
-        )
->>>>>>> 05a637f5
+        ].get_dense_features(TEXT, [])
 
         assert computed_sequence_vec.shape[0] == expected_shape[index][0] - 1
         assert computed_sequence_vec.shape[1] == expected_shape[index][1]
@@ -217,13 +209,9 @@
             computed_sentence_vec[0][:5], expected_cls_vec[index], atol=1e-5
         )
 
-<<<<<<< HEAD
         intent_sequence_vec, intent_sentence_vec = messages[index].get_dense_features(
-            INTENT, [], []
+            INTENT, []
         )
-=======
-        intent_vec = messages[index].get_dense_features(INTENT, [])
->>>>>>> 05a637f5
 
         assert intent_sequence_vec is None
         assert intent_sentence_vec is None