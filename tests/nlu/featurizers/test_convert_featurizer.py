--- conflicted
+++ resolved
@@ -1,11 +1,7 @@
 import numpy as np
 import pytest
 
-<<<<<<< HEAD
 from rasa.nlu.tokenizers.whitespace_tokenizer import WhitespaceTokenizer
-=======
-from rasa.nlu.tokenizers.convert_tokenizer import ConveRTTokenizer
->>>>>>> 05a637f5
 from rasa.nlu.tokenizers.tokenizer import Tokenizer
 from rasa.nlu.training_data import TrainingData
 from rasa.nlu.constants import TEXT, TOKENS_NAMES, RESPONSE, INTENT
@@ -15,32 +11,22 @@
 
 
 def test_convert_featurizer_process(component_builder):
-    tokenizer = component_builder.create_component_from_class(ConveRTTokenizer)
     featurizer = component_builder.create_component_from_class(ConveRTFeaturizer)
 
     sentence = "Hey how are you today ?"
     message = Message(sentence)
-<<<<<<< HEAD
     tokens = WhitespaceTokenizer().tokenize(message, attribute=TEXT)
     tokens = Tokenizer.add_cls_token(tokens, attribute=TEXT)
-=======
-    tokens = tokenizer.tokenize(message, attribute=TEXT)
-    tokens = tokenizer.add_cls_token(tokens, attribute=TEXT)
->>>>>>> 05a637f5
     message.set(TOKENS_NAMES[TEXT], tokens)
 
-    featurizer.process(message, tf_hub_module=tokenizer.module)
+    featurizer.process(message, tf_hub_module=featurizer.module)
 
     expected = np.array([2.2636216, -0.26475656, -1.1358104, -0.49751878, -1.3946456])
     expected_cls = np.array(
         [1.0251294, -0.04053932, -0.7018805, -0.82054937, -0.75054353]
     )
 
-<<<<<<< HEAD
-    seq_vecs, sent_vecs = message.get_dense_features(TEXT, [], [])
-=======
-    vecs = message.get_dense_features(TEXT, [])
->>>>>>> 05a637f5
+    seq_vecs, sent_vecs = message.get_dense_features(TEXT, [])
 
     assert len(tokens) == len(seq_vecs) + len(sent_vecs)
     assert np.allclose(seq_vecs[0][:5], expected, atol=1e-5)
@@ -48,24 +34,20 @@
 
 
 def test_convert_featurizer_train(component_builder):
-    tokenizer = component_builder.create_component_from_class(ConveRTTokenizer)
     featurizer = component_builder.create_component_from_class(ConveRTFeaturizer)
 
     sentence = "Hey how are you today ?"
     message = Message(sentence)
     message.set(RESPONSE, sentence)
-<<<<<<< HEAD
+
     tokens = WhitespaceTokenizer().tokenize(message, attribute=TEXT)
     tokens = Tokenizer.add_cls_token(tokens, attribute=TEXT)
-=======
-    tokens = tokenizer.tokenize(message, attribute=TEXT)
-    tokens = tokenizer.add_cls_token(tokens, attribute=TEXT)
->>>>>>> 05a637f5
+
     message.set(TOKENS_NAMES[TEXT], tokens)
     message.set(TOKENS_NAMES[RESPONSE], tokens)
 
     featurizer.train(
-        TrainingData([message]), RasaNLUModelConfig(), tf_hub_module=tokenizer.module
+        TrainingData([message]), RasaNLUModelConfig(), tf_hub_module=featurizer.module
     )
 
     expected = np.array([2.2636216, -0.26475656, -1.1358104, -0.49751878, -1.3946456])
@@ -73,31 +55,19 @@
         [1.0251294, -0.04053932, -0.7018805, -0.82054937, -0.75054353]
     )
 
-<<<<<<< HEAD
-    seq_vecs, sent_vecs = message.get_dense_features(TEXT, [], [])
-=======
-    vecs = message.get_dense_features(TEXT, [])
->>>>>>> 05a637f5
+    seq_vecs, sent_vecs = message.get_dense_features(TEXT, [])
 
     assert len(tokens) == len(seq_vecs) + len(sent_vecs)
     assert np.allclose(seq_vecs[0][:5], expected, atol=1e-5)
     assert np.allclose(sent_vecs[-1][:5], expected_cls, atol=1e-5)
 
-<<<<<<< HEAD
-    seq_vecs, sent_vecs = message.get_dense_features(RESPONSE, [], [])
-=======
-    vecs = message.get_dense_features(RESPONSE, [])
->>>>>>> 05a637f5
+    seq_vecs, sent_vecs = message.get_dense_features(RESPONSE, [])
 
     assert len(tokens) == len(seq_vecs) + len(sent_vecs)
     assert np.allclose(seq_vecs[0][:5], expected, atol=1e-5)
     assert np.allclose(sent_vecs[-1][:5], expected_cls, atol=1e-5)
 
-<<<<<<< HEAD
-    seq_vecs, sent_vecs = message.get_dense_features(INTENT, [], [])
-=======
-    vecs = message.get_dense_features(INTENT, [])
->>>>>>> 05a637f5
+    seq_vecs, sent_vecs = message.get_dense_features(INTENT, [])
 
     assert seq_vecs is None
     assert sent_vecs is None
@@ -113,14 +83,8 @@
         ("ńöñàśçií", "ńöñàśçií"),
     ],
 )
-<<<<<<< HEAD
 def test_convert_featurizer_tokens_to_text(sentence, expected_text):
     tokens = WhitespaceTokenizer().tokenize(Message(sentence), attribute=TEXT)
-=======
-def test_convert_featurizer_tokens_to_text(component_builder, sentence, expected_text):
-    tokenizer = component_builder.create_component_from_class(ConveRTTokenizer)
-    tokens = tokenizer.tokenize(Message(sentence), attribute=TEXT)
->>>>>>> 05a637f5
 
     actual_text = ConveRTFeaturizer._tokens_to_text([tokens])[0]
 
