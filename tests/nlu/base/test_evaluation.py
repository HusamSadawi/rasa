--- conflicted
+++ resolved
@@ -5,12 +5,7 @@
 import pytest
 
 import rasa.utils.io
-<<<<<<< HEAD
 from rasa.test import test_compare_nlu
-=======
-from rasa.model import get_model
-from rasa.nlu.components import Component
->>>>>>> bce0ccc3
 from rasa.nlu.extractors import EntityExtractor
 from rasa.nlu.extractors.mitie_entity_extractor import MitieEntityExtractor
 from rasa.nlu.extractors.spacy_entity_extractor import SpacyEntityExtractor
@@ -440,8 +435,8 @@
     original_labels = ["O", "location"]
     target_labels = ["no_entity", "location"]
     assert substitute_labels(original_labels, "O", "no_entity") == target_labels
-    
-    
+
+
 def test_nlu_comparison(tmpdir):
 
     configs = [
