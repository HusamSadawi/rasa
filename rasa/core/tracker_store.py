import contextlib
import warnings
import json
import logging
import os
import pickle
import typing
import warnings
from datetime import datetime, timezone

from typing import Iterator, Optional, Text, Iterable, Union, Dict, Callable, List

import itertools
from boto3.dynamodb.conditions import Key

# noinspection PyPep8Naming
from time import sleep

from rasa.core import utils
from rasa.utils import common
from rasa.core.actions.action import ACTION_LISTEN_NAME
<<<<<<< HEAD
from rasa.core.brokers.event_channel import EventChannel
from rasa.core.events import SessionStarted

=======
from rasa.core.brokers.broker import EventBroker
>>>>>>> 3335c6ed
from rasa.core.conversation import Dialogue
from rasa.core.domain import Domain
from rasa.core.trackers import ActionExecuted, DialogueStateTracker, EventVerbosity
from rasa.utils.common import class_from_module_path
from rasa.utils.endpoints import EndpointConfig

if typing.TYPE_CHECKING:
    from sqlalchemy.engine.url import URL
    from sqlalchemy.engine.base import Engine
    from sqlalchemy.orm import Session
    import boto3.resources.factory.dynamodb.Table

logger = logging.getLogger(__name__)


class TrackerStore:
    """Class to hold all of the TrackerStore classes"""

    def __init__(
        self, domain: Optional[Domain], event_broker: Optional[EventBroker] = None
    ) -> None:
        self.domain = domain
        self.event_broker = event_broker
        self.max_event_history = None

    @staticmethod
    def create(
        obj: Union["TrackerStore", EndpointConfig, None],
        domain: Optional[Domain] = None,
        event_broker: Optional[EventBroker] = None,
    ) -> "TrackerStore":
        """Factory to create a tracker store."""

        if isinstance(obj, TrackerStore):
            return obj
        else:
            return _create_from_endpoint_config(obj, domain, event_broker)

    @staticmethod
    def create_tracker_store(
        domain: Domain,
        store: Optional[EndpointConfig] = None,
        event_broker: Optional[EventBroker] = None,
    ) -> "TrackerStore":
        """Returns the tracker_store type"""

        warnings.warn(
            "The `create_tracker_store` function is deprecated, please use "
            "`TrackerStore.create` instead. `create_tracker_store` will be "
            "removed in future Rasa versions.",
            DeprecationWarning,
            stacklevel=2,
        )

        return TrackerStore.create(store, domain, event_broker)

    def get_or_create_tracker(
        self,
        sender_id: Text,
        max_event_history: Optional[int] = None,
        append_action_listen: bool = True,
    ) -> "DialogueStateTracker":
        """Returns tracker or creates one if the retrieval returns None.

        Args:
            sender_id: Conversation ID associated with the requested tracker.
            max_event_history: Value to update the tracker store's max event history to.
            append_action_listen: Whether or not to append an initial `action_listen`.
        """
        tracker = self.retrieve(sender_id)
        self.max_event_history = max_event_history
        if tracker is None:
            tracker = self.create_tracker(
                sender_id, append_action_listen=append_action_listen,
            )
        return tracker

    def init_tracker(self, sender_id: Text) -> "DialogueStateTracker":
        """Returns a Dialogue State Tracker"""
        return DialogueStateTracker(
            sender_id,
            self.domain.slots if self.domain else None,
            max_event_history=self.max_event_history,
        )

    def create_tracker(
        self, sender_id: Text, append_action_listen: bool = True,
    ) -> DialogueStateTracker:
<<<<<<< HEAD
        """Creates a new tracker for `sender_id`.

        The tracker begins with a `SessionStarted` event and is initially listening.

        Args:
            sender_id: Conversation ID associated with the tracker.
            append_action_listen: Whether or not to append an initial `action_listen`.

        Returns:
            The newly created tracker for `sender_id`.

        """
=======
        """Creates a new tracker for the sender_id.

        The tracker is initially listening."""

>>>>>>> 3335c6ed
        tracker = self.init_tracker(sender_id)

        if tracker:
            if append_action_listen:
                tracker.update(ActionExecuted(ACTION_LISTEN_NAME))

            self.save(tracker)

        return tracker

    def save(self, tracker):
        """Save method that will be overridden by specific tracker"""
        raise NotImplementedError()

    def retrieve(self, sender_id: Text) -> Optional[DialogueStateTracker]:
        """Retrieve method that will be overridden by specific tracker"""
        raise NotImplementedError()

    def stream_events(self, tracker: DialogueStateTracker) -> None:
        """Streams events to a message broker"""
        offset = self.number_of_existing_events(tracker.sender_id)
        events = tracker.events
        for event in list(itertools.islice(events, offset, len(events))):
            body = {"sender_id": tracker.sender_id}
            body.update(event.as_dict())
            self.event_broker.publish(body)

    def number_of_existing_events(self, sender_id: Text) -> int:
        """Return number of stored events for a given sender id."""
        old_tracker = self.retrieve(sender_id)
        return len(old_tracker.events) if old_tracker else 0

    def keys(self) -> Iterable[Text]:
        """Returns the set of values for the tracker store's primary key"""
        raise NotImplementedError()

    @staticmethod
    def serialise_tracker(tracker: DialogueStateTracker) -> Text:
        """Serializes the tracker, returns representation of the tracker."""
        dialogue = tracker.as_dialogue()

        return json.dumps(dialogue.as_dict())

    @staticmethod
    def _deserialise_dialogue_from_pickle(
        sender_id: Text, serialised_tracker: bytes
    ) -> Dialogue:

        logger.warning(
            f"Found pickled tracker for "
            f"conversation ID '{sender_id}'. Deserialisation of pickled "
            f"trackers will be deprecated in version 2.0. Rasa will perform any "
            f"future save operations of this tracker using json serialisation."
        )
        return pickle.loads(serialised_tracker)

    def deserialise_tracker(
        self, sender_id: Text, serialised_tracker: Union[Text, bytes]
    ) -> Optional[DialogueStateTracker]:
        """Deserializes the tracker and returns it."""

        tracker = self.init_tracker(sender_id)
        if not tracker:
            return None

        try:
            dialogue = Dialogue.from_parameters(json.loads(serialised_tracker))
        except UnicodeDecodeError:
            dialogue = self._deserialise_dialogue_from_pickle(
                sender_id, serialised_tracker
            )

        tracker.recreate_from_dialogue(dialogue)

        return tracker


class InMemoryTrackerStore(TrackerStore):
    """Stores conversation history in memory"""

    def __init__(
        self, domain: Domain, event_broker: Optional[EventBroker] = None
    ) -> None:
        self.store = {}
        super().__init__(domain, event_broker)

    def save(self, tracker: DialogueStateTracker) -> None:
        """Updates and saves the current conversation state"""
        if self.event_broker:
            self.stream_events(tracker)
        serialised = InMemoryTrackerStore.serialise_tracker(tracker)
        self.store[tracker.sender_id] = serialised

    def retrieve(self, sender_id: Text) -> Optional[DialogueStateTracker]:
        """
        Args:
            sender_id: the message owner ID

        Returns:
            DialogueStateTracker
        """
        if sender_id in self.store:
            logger.debug(f"Recreating tracker for id '{sender_id}'")
            return self.deserialise_tracker(sender_id, self.store[sender_id])
        else:
            logger.debug(f"Creating a new tracker for id '{sender_id}'.")
            return None

    def keys(self) -> Iterable[Text]:
        """Returns sender_ids of the Tracker Store in memory"""
        return self.store.keys()


class RedisTrackerStore(TrackerStore):
    """Stores conversation history in Redis"""

    def __init__(
        self,
        domain,
        host="localhost",
        port=6379,
        db=0,
        password: Optional[Text] = None,
        event_broker: Optional[EventBroker] = None,
        record_exp: Optional[float] = None,
        use_ssl: bool = False,
    ):
        import redis

        self.red = redis.StrictRedis(
            host=host, port=port, db=db, password=password, ssl=use_ssl
        )
        self.record_exp = record_exp
        super().__init__(domain, event_broker)

    def save(self, tracker, timeout=None):
        """Saves the current conversation state"""
        if self.event_broker:
            self.stream_events(tracker)

        if not timeout and self.record_exp:
            timeout = self.record_exp

        serialised_tracker = self.serialise_tracker(tracker)
        self.red.set(tracker.sender_id, serialised_tracker, ex=timeout)

    def retrieve(self, sender_id):
        """
        Args:
            sender_id: the message owner ID

        Returns:
            DialogueStateTracker
        """
        stored = self.red.get(sender_id)
        if stored is not None:
            return self.deserialise_tracker(sender_id, stored)
        else:
            return None

    def keys(self) -> Iterable[Text]:
        """Returns keys of the Redis Tracker Store"""
        return self.red.keys()


class DynamoTrackerStore(TrackerStore):
    """Stores conversation history in DynamoDB"""

    def __init__(
        self,
        domain: Domain,
        table_name: Text = "states",
        region: Text = "us-east-1",
        event_broker: Optional[EndpointConfig] = None,
    ):
        """
        Args:
            domain:
            table_name: The name of the DynamoDb table, does not
                need to be present a priori.
            event_broker:
        """
        import boto3

        self.client = boto3.client("dynamodb", region_name=region)
        self.region = region
        self.table_name = table_name
        self.db = self.get_or_create_table(table_name)
        super().__init__(domain, event_broker)

    def get_or_create_table(
        self, table_name: Text
    ) -> "boto3.resources.factory.dynamodb.Table":
        """Returns table or creates one if the table name is not in the table list"""
        import boto3

        dynamo = boto3.resource("dynamodb", region_name=self.region)
        if self.table_name not in self.client.list_tables()["TableNames"]:
            table = dynamo.create_table(
                TableName=self.table_name,
                KeySchema=[
                    {"AttributeName": "sender_id", "KeyType": "HASH"},
                    {"AttributeName": "session_date", "KeyType": "RANGE"},
                ],
                AttributeDefinitions=[
                    {"AttributeName": "sender_id", "AttributeType": "S"},
                    {"AttributeName": "session_date", "AttributeType": "N"},
                ],
                ProvisionedThroughput={"ReadCapacityUnits": 5, "WriteCapacityUnits": 5},
            )

            # Wait until the table exists.
            table.meta.client.get_waiter("table_exists").wait(TableName=table_name)
        return dynamo.Table(table_name)

    def save(self, tracker):
        """Saves the current conversation state"""
        if self.event_broker:
            self.stream_events(tracker)
        self.db.put_item(Item=self.serialise_tracker(tracker))

    def serialise_tracker(self, tracker: "DialogueStateTracker") -> Dict:
        """Serializes the tracker, returns object with decimal types"""
        d = tracker.as_dialogue().as_dict()
        d.update(
            {
                "sender_id": tracker.sender_id,
                "session_date": int(datetime.now(tz=timezone.utc).timestamp()),
            }
        )
        return utils.replace_floats_with_decimals(d)

    def retrieve(self, sender_id: Text) -> Optional[DialogueStateTracker]:
        """Create a tracker from all previously stored events."""

        # Retrieve dialogues for a sender_id in reverse chronological order based on
        # the session_date sort key
        dialogues = self.db.query(
            KeyConditionExpression=Key("sender_id").eq(sender_id),
            Limit=1,
            ScanIndexForward=False,
        )["Items"]
        if dialogues:
            return DialogueStateTracker.from_dict(
                sender_id, dialogues[0].get("events"), self.domain.slots
            )
        else:
            return None

    def keys(self) -> Iterable[Text]:
        """Returns sender_ids of the DynamoTrackerStore"""
        return [
            i["sender_id"]
            for i in self.db.scan(ProjectionExpression="sender_id")["Items"]
        ]


class MongoTrackerStore(TrackerStore):
    """
    Stores conversation history in Mongo

    Property methods:
        conversations: returns the current conversation
    """

    def __init__(
        self,
        domain: Domain,
        host: Optional[Text] = "mongodb://localhost:27017",
        db: Optional[Text] = "rasa",
        username: Optional[Text] = None,
        password: Optional[Text] = None,
        auth_source: Optional[Text] = "admin",
        collection: Optional[Text] = "conversations",
        event_broker: Optional[EventBroker] = None,
    ):
        from pymongo.database import Database
        from pymongo import MongoClient

        self.client = MongoClient(
            host,
            username=username,
            password=password,
            authSource=auth_source,
            # delay connect until process forking is done
            connect=False,
        )

        self.db = Database(self.client, db)
        self.collection = collection
        super().__init__(domain, event_broker)

        self._ensure_indices()

    @property
    def conversations(self):
        """Returns the current conversation"""
        return self.db[self.collection]

    def _ensure_indices(self):
        """Create an index on the sender_id"""
        self.conversations.create_index("sender_id")

    @staticmethod
    def _current_tracker_state_without_events(tracker: DialogueStateTracker) -> Dict:
        # get current tracker state and remove `events` key from state
        # since events are pushed separately in the `update_one()` operation
        state = tracker.current_state(EventVerbosity.ALL)
        state.pop("events", None)

        return state

    def save(self, tracker, timeout=None):
        """Saves the current conversation state"""
        if self.event_broker:
            self.stream_events(tracker)

        additional_events = self._additional_events(tracker)

        self.conversations.update_one(
            {"sender_id": tracker.sender_id},
            {
                "$set": self._current_tracker_state_without_events(tracker),
                "$push": {
                    "events": {"$each": [e.as_dict() for e in additional_events]}
                },
            },
            upsert=True,
        )

    def _additional_events(self, tracker: DialogueStateTracker) -> Iterator:
        """Return events from the tracker which aren't currently stored.

        Args:
            tracker: Tracker to inspect.

        Returns:
            List of serialised events that aren't currently stored.

        """

        stored = self.conversations.find_one({"sender_id": tracker.sender_id})
        n_events = len(stored.get("events", [])) if stored else 0

        return itertools.islice(tracker.events, n_events, len(tracker.events))

    @staticmethod
    def _events_since_last_session_start(serialised_tracker: Dict) -> List[Dict]:
        """Retrieve events since and including the latest `SessionStart` event.

        Args:
            serialised_tracker: Serialised tracker to inspect.

        Returns:
            List of serialised events since and including the latest `SessionStarted`
            event. Returns all events if no such event is found.

        """

        events = []
        for event in reversed(serialised_tracker.get("events", [])):
            events.append(event)
            if event["event"] == SessionStarted.type_name:
                break

        return list(reversed(events))

    def retrieve(self, sender_id):
        """
        Args:
            sender_id: the message owner ID

        Returns:
            `DialogueStateTracker`
        """
        stored = self.conversations.find_one({"sender_id": sender_id})

        # look for conversations which have used an `int` sender_id in the past
        # and update them.
        if stored is None and sender_id.isdigit():
            from pymongo import ReturnDocument

            stored = self.conversations.find_one_and_update(
                {"sender_id": int(sender_id)},
                {"$set": {"sender_id": str(sender_id)}},
                return_document=ReturnDocument.AFTER,
            )

        if stored is not None:
            events = self._events_since_last_session_start(stored)
            return DialogueStateTracker.from_dict(sender_id, events, self.domain.slots)
        else:
            return None

    def keys(self) -> Iterable[Text]:
        """Returns sender_ids of the Mongo Tracker Store"""
        return [c["sender_id"] for c in self.conversations.find()]


class SQLTrackerStore(TrackerStore):
    """Store which can save and retrieve trackers from an SQL database."""

    from sqlalchemy.ext.declarative import declarative_base

    Base = declarative_base()

    class SQLEvent(Base):
        """Represents an event in the SQL Tracker Store"""

        from sqlalchemy import Column, Integer, String, Float, Text

        __tablename__ = "events"

        id = Column(Integer, primary_key=True)
        sender_id = Column(String(255), nullable=False, index=True)
        type_name = Column(String(255), nullable=False)
        timestamp = Column(Float)
        intent_name = Column(String(255))
        action_name = Column(String(255))
        data = Column(Text)

    def __init__(
        self,
        domain: Optional[Domain] = None,
        dialect: Text = "sqlite",
        host: Optional[Text] = None,
        port: Optional[int] = None,
        db: Text = "rasa.db",
        username: Text = None,
        password: Text = None,
        event_broker: Optional[EventBroker] = None,
        login_db: Optional[Text] = None,
        query: Optional[Dict] = None,
    ) -> None:
        from sqlalchemy.orm import sessionmaker
        from sqlalchemy import create_engine
        import sqlalchemy.exc

        engine_url = self.get_db_url(
            dialect, host, port, db, username, password, login_db, query
        )
        logger.debug(f"Attempting to connect to database via '{engine_url}'.")

        # Database might take a while to come up
        while True:
            try:
                # pool_size and max_overflow can be set to control the number of
                # connections that are kept in the connection pool. Not available
                # for SQLite, and only  tested for postgresql. See
                # https://docs.sqlalchemy.org/en/13/core/pooling.html#sqlalchemy.pool.QueuePool
                if dialect == "postgresql":
                    self.engine = create_engine(
                        engine_url,
                        pool_size=int(os.environ.get("SQL_POOL_SIZE", "50")),
                        max_overflow=int(os.environ.get("SQL_MAX_OVERFLOW", "100")),
                    )
                else:
                    self.engine = create_engine(engine_url)

                # if `login_db` has been provided, use current channel with
                # that database to create working database `db`
                if login_db:
                    self._create_database_and_update_engine(db, engine_url)

                try:
                    self.Base.metadata.create_all(self.engine)
                except (
                    sqlalchemy.exc.OperationalError,
                    sqlalchemy.exc.ProgrammingError,
                ) as e:
                    # Several Rasa services started in parallel may attempt to
                    # create tables at the same time. That is okay so long as
                    # the first services finishes the table creation.
                    logger.error(f"Could not create tables: {e}")

                self.sessionmaker = sessionmaker(bind=self.engine)
                break
            except (
                sqlalchemy.exc.OperationalError,
                sqlalchemy.exc.IntegrityError,
            ) as error:

                logger.warning(error)
                sleep(5)

        logger.debug(f"Connection to SQL database '{db}' successful.")

        super().__init__(domain, event_broker)

    @staticmethod
    def get_db_url(
        dialect: Text = "sqlite",
        host: Optional[Text] = None,
        port: Optional[int] = None,
        db: Text = "rasa.db",
        username: Text = None,
        password: Text = None,
        login_db: Optional[Text] = None,
        query: Optional[Dict] = None,
    ) -> Union[Text, "URL"]:
        """Builds an SQLAlchemy `URL` object representing the parameters needed
        to connect to an SQL database.

        Args:
            dialect: SQL database type.
            host: Database network host.
            port: Database network port.
            db: Database name.
            username: User name to use when connecting to the database.
            password: Password for database user.
            login_db: Alternative database name to which initially connect, and create
                the database specified by `db` (PostgreSQL only).
            query: Dictionary of options to be passed to the dialect and/or the
                DBAPI upon connect.

        Returns:
            URL ready to be used with an SQLAlchemy `Engine` object.

        """
        from urllib.parse import urlsplit
        from sqlalchemy.engine.url import URL

        # Users might specify a url in the host
        parsed = urlsplit(host or "")
        if parsed.scheme:
            return host

        if host:
            # add fake scheme to properly parse components
            parsed = urlsplit("schema://" + host)

            # users might include the port in the url
            port = parsed.port or port
            host = parsed.hostname or host

        return URL(
            dialect,
            username,
            password,
            host,
            port,
            database=login_db if login_db else db,
            query=query,
        )

    def _create_database_and_update_engine(self, db: Text, engine_url: "URL"):
        """Create databse `db` and update engine to reflect the updated `engine_url`."""

        from sqlalchemy import create_engine

        self._create_database(self.engine, db)
        engine_url.database = db
        self.engine = create_engine(engine_url)

    @staticmethod
    def _create_database(engine: "Engine", db: Text):
        """Create database `db` on `engine` if it does not exist."""

        import psycopg2

        conn = engine.connect()

        cursor = conn.connection.cursor()
        cursor.execute("COMMIT")
        cursor.execute(f"SELECT 1 FROM pg_catalog.pg_database WHERE datname = '{db}'")
        exists = cursor.fetchone()
        if not exists:
            try:
                cursor.execute(f"CREATE DATABASE {db}")
            except psycopg2.IntegrityError as e:
                logger.error(f"Could not create database '{db}': {e}")

        cursor.close()
        conn.close()

    @contextlib.contextmanager
    def session_scope(self):
        """Provide a transactional scope around a series of operations."""
        session = self.sessionmaker()
        try:
            yield session
        finally:
            session.close()

    def keys(self) -> Iterable[Text]:
        """Returns sender_ids of the SQLTrackerStore"""
        with self.session_scope() as session:
            sender_ids = session.query(self.SQLEvent.sender_id).distinct().all()
            return [sender_id for (sender_id,) in sender_ids]

    def retrieve(self, sender_id: Text) -> Optional[DialogueStateTracker]:
        """Create a tracker from all previously stored events."""

        import sqlalchemy as sa
        from rasa.core.events import SessionStarted

        with self.session_scope() as session:
            # Subquery to find the timestamp of the latest `SessionStarted` event
            session_start_sub_query = (
                session.query(
                    sa.func.max(self.SQLEvent.timestamp).label("session_start")
                )
                .filter(
                    self.SQLEvent.sender_id == sender_id,
                    self.SQLEvent.type_name == SessionStarted.type_name,
                )
                .subquery()
            )

            results = (
                session.query(self.SQLEvent)
                .filter(
                    self.SQLEvent.sender_id == sender_id,
                    # Find events after the latest `SessionStarted` event or return all
                    # events
                    sa.or_(
                        self.SQLEvent.timestamp
                        >= session_start_sub_query.c.session_start,
                        session_start_sub_query.c.session_start.is_(None),
                    ),
                )
                .order_by(self.SQLEvent.timestamp)
                .all()
            )

            events = [json.loads(event.data) for event in results]

            if self.domain and len(events) > 0:
                logger.debug(f"Recreating tracker from sender id '{sender_id}'")
                return DialogueStateTracker.from_dict(
                    sender_id, events, self.domain.slots
                )
            else:
                logger.debug(
                    f"Can't retrieve tracker matching "
                    f"sender id '{sender_id}' from SQL storage. "
                    f"Returning `None` instead."
                )
                return None

    def save(self, tracker: DialogueStateTracker) -> None:
        """Update database with events from the current conversation."""

        if self.event_broker:
            self.stream_events(tracker)

        with self.session_scope() as session:
            # only store recent events
            events = self._additional_events(session, tracker)

            for event in events:
                data = event.as_dict()
                intent = data.get("parse_data", {}).get("intent", {}).get("name")
                action = data.get("name")
                timestamp = data.get("timestamp")

                # noinspection PyArgumentList
                session.add(
                    self.SQLEvent(
                        sender_id=tracker.sender_id,
                        type_name=event.type_name,
                        timestamp=timestamp,
                        intent_name=intent,
                        action_name=action,
                        data=json.dumps(data),
                    )
                )
            session.commit()

        logger.debug(f"Tracker with sender_id '{tracker.sender_id}' stored to database")

    def _additional_events(
        self, session: "Session", tracker: DialogueStateTracker
    ) -> Iterator:
        """Return events from the tracker which aren't currently stored."""

        n_events = (
            session.query(self.SQLEvent.sender_id)
            .filter_by(sender_id=tracker.sender_id)
            .count()
            or 0
        )

        return itertools.islice(tracker.events, n_events, len(tracker.events))


class FailSafeTrackerStore(TrackerStore):
    """Wraps a tracker store so that we can fallback to a different tracker store in
    case of errors."""

    def __init__(
        self,
        tracker_store: TrackerStore,
        on_tracker_store_error: Optional[Callable[[Exception], None]] = None,
        fallback_tracker_store: Optional[TrackerStore] = None,
    ) -> None:
        """Create a `FailSafeTrackerStore`.

        Args:
            tracker_store: Primary tracker store.
            on_tracker_store_error: Callback which is called when there is an error
                in the primary tracker store.
        """

        self._fallback_tracker_store: Optional[TrackerStore] = fallback_tracker_store
        self._tracker_store = tracker_store
        self._on_tracker_store_error = on_tracker_store_error

        super().__init__(tracker_store.domain, tracker_store.event_broker)

    @property
    def domain(self) -> Optional[Domain]:
        return self._tracker_store.domain

    @domain.setter
    def domain(self, domain: Optional[Domain]) -> None:
        self._tracker_store.domain = domain

        if self._fallback_tracker_store:
            self._fallback_tracker_store.domain = domain

    @property
    def fallback_tracker_store(self) -> TrackerStore:
        if not self._fallback_tracker_store:
            self._fallback_tracker_store = InMemoryTrackerStore(
                self._tracker_store.domain, self._tracker_store.event_broker
            )

        return self._fallback_tracker_store

    def on_tracker_store_error(self, error: Exception) -> None:
        if self._on_tracker_store_error:
            self._on_tracker_store_error(error)
        else:
            logger.error(
                f"Error happened when trying to save conversation tracker to "
                f"'{self._tracker_store.__class__.__name__}'. Falling back to use "
                f"the '{InMemoryTrackerStore.__name__}'. Please "
                f"investigate the following error: {error}."
            )

    def retrieve(self, sender_id: Text) -> Optional[DialogueStateTracker]:
        try:
            return self._tracker_store.retrieve(sender_id)
        except Exception as e:
            self.on_tracker_store_error(e)
            return None

    def keys(self) -> Iterable[Text]:
        try:
            return self._tracker_store.keys()
        except Exception as e:
            self.on_tracker_store_error(e)
            return []

    def save(self, tracker: DialogueStateTracker) -> None:
        try:
            self._tracker_store.save(tracker)
        except Exception as e:
            self.on_tracker_store_error(e)
            self.fallback_tracker_store.save(tracker)


def _create_from_endpoint_config(
    endpoint_config: Optional[EndpointConfig] = None,
    domain: Optional[Domain] = None,
    event_broker: Optional[EventBroker] = None,
) -> "TrackerStore":
    """Given an endpoint configuration, create a proper tracker store object."""

    domain = domain or Domain.empty()

    if endpoint_config is None or endpoint_config.type is None:
        # default tracker store if no type is set
        tracker_store = InMemoryTrackerStore(domain, event_broker)
    elif endpoint_config.type.lower() == "redis":
        tracker_store = RedisTrackerStore(
            domain=domain,
            host=endpoint_config.url,
            event_broker=event_broker,
            **endpoint_config.kwargs,
        )
    elif endpoint_config.type.lower() == "mongod":
        tracker_store = MongoTrackerStore(
            domain=domain,
            host=endpoint_config.url,
            event_broker=event_broker,
            **endpoint_config.kwargs,
        )
    elif endpoint_config.type.lower() == "sql":
        tracker_store = SQLTrackerStore(
            domain=domain,
            host=endpoint_config.url,
            event_broker=event_broker,
            **endpoint_config.kwargs,
        )
    elif endpoint_config.type.lower() == "dynamo":
        tracker_store = DynamoTrackerStore(
            domain=domain, event_broker=event_broker, **endpoint_config.kwargs
        )
    else:
        tracker_store = _load_from_module_string(domain, endpoint_config, event_broker)

    logger.debug(f"Connected to {tracker_store.__class__.__name__}.")

    return tracker_store


def _load_from_module_string(
    domain: Domain, store: EndpointConfig, event_broker: Optional[EventBroker] = None,
) -> "TrackerStore":
    """Initializes a custom tracker.

    Defaults to the InMemoryTrackerStore if the module path can not be found.

    Args:
        domain: defines the universe in which the assistant operates
        store: the specific tracker store
        event_broker: an event broker to publish events

    Returns:
        a tracker store from a specified type in a stores endpoint configuration
    """

    try:
        tracker_store_class = class_from_module_path(store.type)
        init_args = common.arguments_of(tracker_store_class.__init__)
        if "url" in init_args and "host" not in init_args:
            warnings.warn(
                "The `url` initialization argument for custom tracker stores is deprecated. Your "
                "custom tracker store should take a `host` argument in ``__init__()`` instead.",
                FutureWarning,
            )
            store.kwargs["url"] = store.url
        else:
            store.kwargs["host"] = store.url

        return tracker_store_class(
            domain=domain, event_broker=event_broker, **store.kwargs
        )
    except (AttributeError, ImportError):
        warnings.warn(
            f"Tracker store type '{store.type}' not found. "
            f"Using `InMemoryTrackerStore` instead."
        )
        return InMemoryTrackerStore(domain)<|MERGE_RESOLUTION|>--- conflicted
+++ resolved
@@ -1,5 +1,4 @@
 import contextlib
-import warnings
 import json
 import logging
 import os
@@ -19,13 +18,12 @@
 from rasa.core import utils
 from rasa.utils import common
 from rasa.core.actions.action import ACTION_LISTEN_NAME
-<<<<<<< HEAD
-from rasa.core.brokers.event_channel import EventChannel
+
 from rasa.core.events import SessionStarted
 
-=======
+
 from rasa.core.brokers.broker import EventBroker
->>>>>>> 3335c6ed
+
 from rasa.core.conversation import Dialogue
 from rasa.core.domain import Domain
 from rasa.core.trackers import ActionExecuted, DialogueStateTracker, EventVerbosity
@@ -114,7 +112,6 @@
     def create_tracker(
         self, sender_id: Text, append_action_listen: bool = True,
     ) -> DialogueStateTracker:
-<<<<<<< HEAD
         """Creates a new tracker for `sender_id`.
 
         The tracker begins with a `SessionStarted` event and is initially listening.
@@ -127,12 +124,7 @@
             The newly created tracker for `sender_id`.
 
         """
-=======
-        """Creates a new tracker for the sender_id.
-
-        The tracker is initially listening."""
-
->>>>>>> 3335c6ed
+
         tracker = self.init_tracker(sender_id)
 
         if tracker:
