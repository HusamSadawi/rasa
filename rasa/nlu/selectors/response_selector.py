import logging

import numpy as np
import tensorflow as tf
from pathlib import Path

from typing import Any, Dict, Optional, Text, Tuple, Union, List, Type

import rasa.utils.io as io_utils
from rasa.nlu.config import InvalidConfigError
from rasa.nlu.training_data import TrainingData, Message
from rasa.nlu.components import Component
from rasa.nlu.featurizers.featurizer import Featurizer
from rasa.nlu.model import Metadata
from rasa.nlu.classifiers.diet_classifier import (
    DIETClassifier,
    DIET,
    TEXT_FEATURES,
    LABEL_FEATURES,
    LABEL_IDS,
    TEXT_SEQ_LENGTH,
    LABEL_SEQ_LENGTH,
)
from rasa.utils.tensorflow.constants import (
    LABEL,
    HIDDEN_LAYERS_SIZES,
    SHARE_HIDDEN_LAYERS,
    TRANSFORMER_SIZE,
    NUM_TRANSFORMER_LAYERS,
    NUM_HEADS,
    BATCH_SIZE,
    BATCH_STRATEGY,
    EPOCHS,
    RANDOM_SEED,
    LEARNING_RATE,
    LEARNING_SCHEDULE,
    WARMUP_PROPORTION,
    PICK_MULTIPLIER,
    WARMUP_EPOCHS,
    DECAY_EPOCHS,
    END_MULTIPLIER,
    DECAY_POWER,
    DENSE_DIMENSION,
    RANKING_LENGTH,
    LOSS_TYPE,
    SIMILARITY_TYPE,
    NUM_NEG,
    SPARSE_INPUT_DROPOUT,
    DENSE_INPUT_DROPOUT,
    MASKED_LM,
    ENTITY_RECOGNITION,
    INTENT_CLASSIFICATION,
    EVAL_NUM_EXAMPLES,
    EVAL_NUM_EPOCHS,
    UNIDIRECTIONAL_ENCODER,
    DROP_RATE,
    DROP_RATE_ATTENTION,
    WEIGHT_SPARSITY,
    NEGATIVE_MARGIN_SCALE,
    REGULARIZATION_CONSTANT,
    SCALE_LOSS,
    USE_MAX_NEG_SIM,
    MAX_NEG_SIM,
    MAX_POS_SIM,
    EMBEDDING_DIMENSION,
    BILOU_FLAG,
    KEY_RELATIVE_ATTENTION,
    VALUE_RELATIVE_ATTENTION,
    MAX_RELATIVE_POSITION,
    RETRIEVAL_INTENT,
    SOFTMAX,
    AUTO,
    BALANCED,
    TENSORBOARD_LOG_DIR,
    TENSORBOARD_LOG_LEVEL,
)
from rasa.nlu.constants import (
    RESPONSE,
    RESPONSE_SELECTOR_PROPERTY_NAME,
    RESPONSE_KEY_ATTRIBUTE,
    INTENT,
    DEFAULT_OPEN_UTTERANCE_TYPE,
    TEXT,
)

from rasa.utils.tensorflow.model_data import RasaModelData
from rasa.utils.tensorflow.models import RasaModel

logger = logging.getLogger(__name__)


class ResponseSelector(DIETClassifier):
    """Response selector using supervised embeddings.

    The response selector embeds user inputs
    and candidate response into the same space.
    Supervised embeddings are trained by maximizing similarity between them.
    It also provides rankings of the response that did not "win".

    The supervised response selector needs to be preceded by
    a featurizer in the pipeline.
    This featurizer creates the features used for the embeddings.
    It is recommended to use ``CountVectorsFeaturizer`` that
    can be optionally preceded by ``SpacyNLP`` and ``SpacyTokenizer``.

    Based on the starspace idea from: https://arxiv.org/abs/1709.03856.
    However, in this implementation the `mu` parameter is treated differently
    and additional hidden layers are added together with dropout.
    """

    @classmethod
    def required_components(cls) -> List[Type[Component]]:
        return [Featurizer]

    defaults = {
        # ## Architecture of the used neural network
        # Hidden layer sizes for layers before the embedding layers for user message
        # and labels.
        # The number of hidden layers is equal to the length of the corresponding
        # list.
        HIDDEN_LAYERS_SIZES: {TEXT: [256, 128], LABEL: [256, 128]},
        # Whether to share the hidden layer weights between input words and responses
        SHARE_HIDDEN_LAYERS: False,
        # Number of units in transformer
        TRANSFORMER_SIZE: None,
        # Number of transformer layers
        NUM_TRANSFORMER_LAYERS: 0,
        # Number of attention heads in transformer
        NUM_HEADS: 4,
        # If 'True' use key relative embeddings in attention
        KEY_RELATIVE_ATTENTION: False,
        # If 'True' use key relative embeddings in attention
        VALUE_RELATIVE_ATTENTION: False,
        # Max position for relative embeddings
        MAX_RELATIVE_POSITION: None,
        # Use a unidirectional or bidirectional encoder.
        UNIDIRECTIONAL_ENCODER: False,
        # ## Training parameters
        # Initial and final batch sizes:
        # Batch size will be linearly increased for each epoch.
        BATCH_SIZE: [64, 256],
        # Strategy used when creating batches.
        # Can be either 'sequence' or 'balanced'.
        BATCH_STRATEGY: BALANCED,
        # Number of epochs to train
        EPOCHS: 300,
        # Set random seed to any 'int' to get reproducible results
        RANDOM_SEED: None,
        # Initial learning rate for the optimizer
        LEARNING_RATE: 0.001,
        # warmup-decay learning schedule, serves as a multiplier to learning_rate
        LEARNING_SCHEDULE: {
            WARMUP_PROPORTION: 0.0,
            WARMUP_EPOCHS: None,
            PICK_MULTIPLIER: 1.0,
            END_MULTIPLIER: 1.0,
            DECAY_POWER: 1.0,
            DECAY_EPOCHS: None,
        },
        # ## Parameters for embeddings
        # Dimension size of embedding vectors
        EMBEDDING_DIMENSION: 20,
        # Default dense dimension to use if no dense features are present.
        DENSE_DIMENSION: {TEXT: 512, LABEL: 512},
        # The number of incorrect labels. The algorithm will minimize
        # their similarity to the user input during training.
        NUM_NEG: 20,
        # Type of similarity measure to use, either 'auto' or 'cosine' or 'inner'.
        SIMILARITY_TYPE: AUTO,
        # The type of the loss function, either 'softmax' or 'margin'.
        LOSS_TYPE: SOFTMAX,
        # Number of top actions to normalize scores for loss type 'softmax'.
        # Set to 0 to turn off normalization.
        RANKING_LENGTH: 10,
        # Indicates how similar the algorithm should try to make embedding vectors
        # for correct labels.
        # Should be 0.0 < ... < 1.0 for 'cosine' similarity type.
        MAX_POS_SIM: 0.8,
        # Maximum negative similarity for incorrect labels.
        # Should be -1.0 < ... < 1.0 for 'cosine' similarity type.
        MAX_NEG_SIM: -0.4,
        # If 'True' the algorithm only minimizes maximum similarity over
        # incorrect intent labels, used only if 'loss_type' is set to 'margin'.
        USE_MAX_NEG_SIM: True,
        # Scale loss inverse proportionally to confidence of correct prediction
        SCALE_LOSS: True,
        # ## Regularization parameters
        # The scale of regularization
        REGULARIZATION_CONSTANT: 0.002,
        # Sparsity of the weights in dense layers
        WEIGHT_SPARSITY: 0.0,
        # The scale of how important is to minimize the maximum similarity
        # between embeddings of different labels.
        NEGATIVE_MARGIN_SCALE: 0.8,
        # Dropout rate for encoder
        DROP_RATE: 0.2,
        # Dropout rate for attention
        DROP_RATE_ATTENTION: 0,
<<<<<<< HEAD
        # If 'True' apply dropout to sparse tensors
        SPARSE_INPUT_DROPOUT: True,
=======
        # If 'True' apply dropout to sparse input tensors
        SPARSE_INPUT_DROPOUT: False,
        # If 'True' apply dropout to dense input tensors
        DENSE_INPUT_DROPOUT: False,
>>>>>>> b179c512
        # ## Evaluation parameters
        # How often calculate validation accuracy.
        # Small values may hurt performance, e.g. model accuracy.
        EVAL_NUM_EPOCHS: 20,
        # How many examples to use for hold out validation set
        # Large values may hurt performance, e.g. model accuracy.
        EVAL_NUM_EXAMPLES: 0,
        # ## Selector config
        # If 'True' random tokens of the input message will be masked and the model
        # should predict those tokens.
        MASKED_LM: False,
        # Name of the intent for which this response selector is to be trained
        RETRIEVAL_INTENT: None,
        # If you want to use tensorboard to visualize training and validation metrics,
        # set this option to a valid output directory.
        TENSORBOARD_LOG_DIR: None,
        # Define when training metrics for tensorboard should be logged.
        # Either after every epoch or for every training step.
        # Valid values: 'epoch' and 'minibatch'
        TENSORBOARD_LOG_LEVEL: "epoch",
    }

    def __init__(
        self,
        component_config: Optional[Dict[Text, Any]] = None,
        index_label_id_mapping: Optional[Dict[int, Text]] = None,
        index_tag_id_mapping: Optional[Dict[int, Text]] = None,
        model: Optional[RasaModel] = None,
        retrieval_intent_mapping: Optional[Dict[Text, Text]] = None,
    ) -> None:

        component_config = component_config or {}

        # the following properties cannot be adapted for the ResponseSelector
        component_config[INTENT_CLASSIFICATION] = True
        component_config[ENTITY_RECOGNITION] = False
        component_config[BILOU_FLAG] = None
        self.retrieval_intent_mapping = retrieval_intent_mapping or {}

        super().__init__(
            component_config, index_label_id_mapping, index_tag_id_mapping, model
        )

    @property
    def label_key(self) -> Text:
        return LABEL_IDS

    @staticmethod
    def model_class() -> Type[RasaModel]:
        return DIET2DIET

    def _load_selector_params(self, config: Dict[Text, Any]) -> None:
        self.retrieval_intent = config[RETRIEVAL_INTENT]

    def _check_config_parameters(self) -> None:
        super()._check_config_parameters()
        self._load_selector_params(self.component_config)

    @staticmethod
    def _create_retrieval_intent_mapping(
        training_data: TrainingData,
    ) -> Dict[Text, Text]:
        """Create response_key dictionary"""

        retrieval_intent_mapping = {}
        for example in training_data.intent_examples:
            retrieval_intent_mapping[
                example.get(RESPONSE)
            ] = f"{example.get(INTENT)}/{example.get(RESPONSE_KEY_ATTRIBUTE)}"

        return retrieval_intent_mapping

    @staticmethod
    def _set_message_property(
        message: Message, prediction_dict: Dict[Text, Any], selector_key: Text
    ) -> None:
        message_selector_properties = message.get(RESPONSE_SELECTOR_PROPERTY_NAME, {})
        message_selector_properties[selector_key] = prediction_dict
        message.set(
            RESPONSE_SELECTOR_PROPERTY_NAME,
            message_selector_properties,
            add_to_output=True,
        )

    def preprocess_train_data(self, training_data: TrainingData) -> RasaModelData:
        """Prepares data for training.

        Performs sanity checks on training data, extracts encodings for labels.
        """

        if self.retrieval_intent:
            training_data = training_data.filter_training_examples(
                lambda ex: self.retrieval_intent == ex.get(INTENT)
            )
        else:
            # retrieval intent was left to its default value
            logger.info(
                "Retrieval intent parameter was left to its default value. This "
                "response selector will be trained on training examples combining "
                "all retrieval intents."
            )

        label_id_index_mapping = self._label_id_index_mapping(
            training_data, attribute=RESPONSE
        )
        self.retrieval_intent_mapping = self._create_retrieval_intent_mapping(
            training_data
        )

        if not label_id_index_mapping:
            # no labels are present to train
            return RasaModelData()

        self.index_label_id_mapping = self._invert_mapping(label_id_index_mapping)

        self._label_data = self._create_label_data(
            training_data, label_id_index_mapping, attribute=RESPONSE
        )

        model_data = self._create_model_data(
            training_data.intent_examples,
            label_id_index_mapping,
            label_attribute=RESPONSE,
        )

        self._check_input_dimension_consistency(model_data)

        return model_data

    def process(self, message: Message, **kwargs: Any) -> None:
        """Return the most likely response and its similarity to the input."""

        out = self._predict(message)
        label, label_ranking = self._predict_label(out)
        retrieval_intent_name = self.retrieval_intent_mapping.get(label.get("name"))

        selector_key = (
            self.retrieval_intent
            if self.retrieval_intent
            else DEFAULT_OPEN_UTTERANCE_TYPE
        )

        logger.debug(
            f"Adding following selector key to message property: {selector_key}"
        )

        prediction_dict = {
            "response": label,
            "ranking": label_ranking,
            "full_retrieval_intent": retrieval_intent_name,
        }

        self._set_message_property(message, prediction_dict, selector_key)

    def persist(self, file_name: Text, model_dir: Text) -> Dict[Text, Any]:
        """Persist this model into the passed directory.

        Return the metadata necessary to load the model again.
        """
        if self.model is None:
            return {"file": None}

        super().persist(file_name, model_dir)

        model_dir = Path(model_dir)

        io_utils.json_pickle(
            model_dir / f"{file_name}.retrieval_intent_mapping.pkl",
            self.retrieval_intent_mapping,
        )

        return {"file": file_name}

    @classmethod
    def load(
        cls,
        meta: Dict[Text, Any],
        model_dir: Text = None,
        model_metadata: Metadata = None,
        cached_component: Optional["ResponseSelector"] = None,
        **kwargs: Any,
    ) -> "ResponseSelector":
        """Loads the trained model from the provided directory."""

        model = super().load(
            meta, model_dir, model_metadata, cached_component, **kwargs
        )
        if model == cls(component_config=meta):
            model.retrieval_intent_mapping = {}
            return model  # pytype: disable=bad-return-type

        file_name = meta.get("file")
        model_dir = Path(model_dir)

        retrieval_intent_mapping = io_utils.json_unpickle(
            model_dir / f"{file_name}.retrieval_intent_mapping.pkl"
        )

        model.retrieval_intent_mapping = retrieval_intent_mapping

        return model  # pytype: disable=bad-return-type


class DIET2DIET(DIET):
    def _check_data(self) -> None:
        if TEXT_FEATURES not in self.data_signature:
            raise InvalidConfigError(
                f"No text features specified. "
                f"Cannot train '{self.__class__.__name__}' model."
            )
        if LABEL_FEATURES not in self.data_signature:
            raise InvalidConfigError(
                f"No label features specified. "
                f"Cannot train '{self.__class__.__name__}' model."
            )
        if (
            self.config[SHARE_HIDDEN_LAYERS]
            and self.data_signature[TEXT_FEATURES]
            != self.data_signature[LABEL_FEATURES]
        ):
            raise ValueError(
                "If hidden layer weights are shared, data signatures "
                "for text_features and label_features must coincide."
            )

    def _create_metrics(self) -> None:
        # self.metrics preserve order
        # output losses first
        self.mask_loss = tf.keras.metrics.Mean(name="m_loss")
        self.response_loss = tf.keras.metrics.Mean(name="r_loss")
        # output accuracies second
        self.mask_acc = tf.keras.metrics.Mean(name="m_acc")
        self.response_acc = tf.keras.metrics.Mean(name="r_acc")

    def _update_metrics_to_log(self) -> None:
        if self.config[MASKED_LM]:
            self.metrics_to_log += ["m_loss", "m_acc"]

        self.metrics_to_log += ["r_loss", "r_acc"]

    def _prepare_layers(self) -> None:
        self.text_name = TEXT
        self.label_name = TEXT if self.config[SHARE_HIDDEN_LAYERS] else LABEL

        self._prepare_sequence_layers(self.text_name)
        self._prepare_sequence_layers(self.label_name)
        if self.config[MASKED_LM]:
            self._prepare_mask_lm_layers(self.text_name)
        self._prepare_label_classification_layers()

    def _create_all_labels(self) -> Tuple[tf.Tensor, tf.Tensor]:
        all_label_ids = self.tf_label_data[LABEL_IDS][0]

        sequence_lengths_label = self.sequence_lengths_for(
            self.tf_label_data[LABEL_SEQ_LENGTH][0]
        )
        mask_label = self._compute_mask(sequence_lengths_label)

        label_transformed, _, _, _ = self._create_sequence(
            self.tf_label_data[LABEL_FEATURES], mask_label, self.label_name
        )
        cls_label = self._last_token(label_transformed, sequence_lengths_label)

        all_labels_embed = self._tf_layers[f"embed.{LABEL}"](cls_label)

        return all_label_ids, all_labels_embed

    def batch_loss(
        self, batch_in: Union[Tuple[tf.Tensor], Tuple[np.ndarray]]
    ) -> tf.Tensor:
        tf_batch_data = self.batch_to_model_data_format(batch_in, self.data_signature)

        sequence_lengths_text = self.sequence_lengths_for(
            tf_batch_data[TEXT_SEQ_LENGTH][0]
        )
        mask_text = self._compute_mask(sequence_lengths_text)

        (
            text_transformed,
            text_in,
            text_seq_ids,
            lm_mask_bool_text,
        ) = self._create_sequence(
            tf_batch_data[TEXT_FEATURES],
            mask_text,
            self.text_name,
            self.config[MASKED_LM],
            sequence_ids=True,
        )

        sequence_lengths_label = self.sequence_lengths_for(
            tf_batch_data[LABEL_SEQ_LENGTH][0]
        )
        mask_label = self._compute_mask(sequence_lengths_label)

        label_transformed, _, _, _ = self._create_sequence(
            tf_batch_data[LABEL_FEATURES], mask_label, self.label_name
        )

        losses = []

        if self.config[MASKED_LM]:
            loss, acc = self._mask_loss(
                text_transformed,
                text_in,
                text_seq_ids,
                lm_mask_bool_text,
                self.text_name,
            )

            self.mask_loss.update_state(loss)
            self.mask_acc.update_state(acc)
            losses.append(loss)

        # get _cls_ vector for label classification
        cls_text = self._last_token(text_transformed, sequence_lengths_text)
        cls_label = self._last_token(label_transformed, sequence_lengths_label)
        label_ids = tf_batch_data[LABEL_IDS][0]

        loss, acc = self._calculate_label_loss(cls_text, cls_label, label_ids)
        self.response_loss.update_state(loss)
        self.response_acc.update_state(acc)
        losses.append(loss)

        return tf.math.add_n(losses)

    def batch_predict(
        self, batch_in: Union[Tuple[tf.Tensor], Tuple[np.ndarray]]
    ) -> Dict[Text, tf.Tensor]:
        tf_batch_data = self.batch_to_model_data_format(
            batch_in, self.predict_data_signature
        )

        sequence_lengths_text = self.sequence_lengths_for(
            tf_batch_data[TEXT_SEQ_LENGTH][0]
        )
        mask_text = self._compute_mask(sequence_lengths_text)

        text_transformed, _, _, _ = self._create_sequence(
            tf_batch_data[TEXT_FEATURES], mask_text, self.text_name
        )

        out = {}

        if self.all_labels_embed is None:
            _, self.all_labels_embed = self._create_all_labels()

        # get _cls_ vector for intent classification
        cls = self._last_token(text_transformed, sequence_lengths_text)
        cls_embed = self._tf_layers[f"embed.{TEXT}"](cls)

        sim_all = self._tf_layers[f"loss.{LABEL}"].sim(
            cls_embed[:, tf.newaxis, :], self.all_labels_embed[tf.newaxis, :, :]
        )
        scores = self._tf_layers[f"loss.{LABEL}"].confidence_from_sim(
            sim_all, self.config[SIMILARITY_TYPE]
        )
        out["i_scores"] = scores

        return out<|MERGE_RESOLUTION|>--- conflicted
+++ resolved
@@ -196,15 +196,10 @@
         DROP_RATE: 0.2,
         # Dropout rate for attention
         DROP_RATE_ATTENTION: 0,
-<<<<<<< HEAD
-        # If 'True' apply dropout to sparse tensors
-        SPARSE_INPUT_DROPOUT: True,
-=======
         # If 'True' apply dropout to sparse input tensors
         SPARSE_INPUT_DROPOUT: False,
         # If 'True' apply dropout to dense input tensors
         DENSE_INPUT_DROPOUT: False,
->>>>>>> b179c512
         # ## Evaluation parameters
         # How often calculate validation accuracy.
         # Small values may hurt performance, e.g. model accuracy.
