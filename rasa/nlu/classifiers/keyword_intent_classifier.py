import os
import warnings
import logging
import typing
import re
from typing import Any, Dict, Optional, Text

from rasa.nlu import utils
from rasa.nlu.components import Component
from rasa.nlu.training_data import Message

logger = logging.getLogger(__name__)

if typing.TYPE_CHECKING:
    from rasa.nlu.config import RasaNLUModelConfig
    from rasa.nlu.training_data import TrainingData
    from rasa.nlu.model import Metadata
    from rasa.nlu.training_data import Message


class KeywordIntentClassifier(Component):
    """Intent classifier using simple keyword matching.


    The classifier takes a list of keywords and associated intents as an input.
    A input sentence is checked for the keywords and the intent is returned.

    """

    provides = ["intent"]

    defaults = {"case_sensitive": True}

    def __init__(
        self,
        component_config: Optional[Dict[Text, Any]] = None,
        intent_keyword_map: Optional[Dict] = None,
    ):

        super(KeywordIntentClassifier, self).__init__(component_config)

        self.case_sensitive = self.component_config.get("case_sensitive")
        self.intent_keyword_map = intent_keyword_map or {}

    def train(
        self,
        training_data: "TrainingData",
        cfg: Optional["RasaNLUModelConfig"] = None,
        **kwargs: Any,
    ) -> None:

        duplicate_examples = set()
        for ex in training_data.training_examples:
            if (
                ex.text in self.intent_keyword_map.keys()
                and ex.get("intent") != self.intent_keyword_map[ex.text]
            ):
                duplicate_examples.add(ex.text)
                warnings.warn(
                    f"Keyword '{ex.text}' is a keyword of intent '{self.intent_keyword_map[ex.text]}' and of "
                    f"intent '{ex.get('intent')}', it will be removed from the list of "
<<<<<<< HEAD
                    "keywords.\n"
                    "Remove (one of) the duplicates from the training data."
=======
                    f"keywords.\n"
                    f"Remove (one of) the duplicates from the training data."
>>>>>>> b64a36c2
                )
            else:
                self.intent_keyword_map[ex.text] = ex.get("intent")
        for keyword in duplicate_examples:
            self.intent_keyword_map.pop(keyword)
            logger.debug(
                f"Removed '{keyword}' from the list of keywords because it was "
                "a keyword for more than one intent."
            )

        self._validate_keyword_map()

    def _validate_keyword_map(self):
        re_flag = 0 if self.case_sensitive else re.IGNORECASE

        ambiguous_mappings = []
        for keyword1, intent1 in self.intent_keyword_map.items():
            for keyword2, intent2 in self.intent_keyword_map.items():
                if (
                    re.search(r"\b" + keyword1 + r"\b", keyword2, flags=re_flag)
                    and intent1 != intent2
                ):
                    ambiguous_mappings.append((intent1, keyword1))
                    warnings.warn(
                        f"Keyword '{keyword1}' is a keyword of intent '{intent1}', "
                        f"but also a substring of '{keyword2}', which is a "
                        f"keyword of intent '{intent2}."
                        f" '{keyword1}' will be removed from the list of keywords.\n"
                        "Remove (one of) the conflicting keywords from the"
                        " training data."
                    )
        for intent, keyword in ambiguous_mappings:
            self.intent_keyword_map.pop(keyword)
            logger.debug(
                f"Removed keyword '{keyword}' from intent '{intent}' because it matched a "
                "keyword of another intent."
            )

    def process(self, message: Message, **kwargs: Any) -> None:
        intent_name = self._map_keyword_to_intent(message.text)
        confidence = 0.0 if intent_name is None else 1.0
        intent = {"name": intent_name, "confidence": confidence}
        if message.get("intent") is None or intent is not None:
            message.set("intent", intent, add_to_output=True)

    def _map_keyword_to_intent(self, text: Text) -> Optional[Text]:
        re_flag = 0 if self.case_sensitive else re.IGNORECASE
        for keyword, intent in self.intent_keyword_map.items():
            if re.search(r"\b" + keyword + r"\b", text, flags=re_flag):
                logger.debug(
                    f"KeywordClassifier matched keyword '{keyword}' to"
                    f" intent '{intent}'."
                )
                return intent
        logger.debug("KeywordClassifier did not find any keywords in the message.")
        return None

    def persist(self, file_name: Text, model_dir: Text) -> Dict[Text, Any]:
        """Persist this model into the passed directory.

        Return the metadata necessary to load the model again.
        """

        file_name = file_name + ".json"
        keyword_file = os.path.join(model_dir, file_name)
        utils.write_json_to_file(keyword_file, self.intent_keyword_map)

        return {"file": file_name}

    @classmethod
    def load(
        cls,
        meta: Dict[Text, Any],
        model_dir: Optional[Text] = None,
        model_metadata: "Metadata" = None,
        cached_component: Optional["KeywordIntentClassifier"] = None,
        **kwargs: Any,
    ) -> "KeywordIntentClassifier":

        if model_dir and meta.get("file"):
            file_name = meta.get("file")
            keyword_file = os.path.join(model_dir, file_name)
            if os.path.exists(keyword_file):
                intent_keyword_map = utils.read_json_file(keyword_file)
            else:
                warnings.warn(
                    f"Failed to load IntentKeywordClassifier, maybe "
                    "{keyword_file} does not exist."
                )
        return cls(meta, intent_keyword_map)<|MERGE_RESOLUTION|>--- conflicted
+++ resolved
@@ -59,13 +59,8 @@
                 warnings.warn(
                     f"Keyword '{ex.text}' is a keyword of intent '{self.intent_keyword_map[ex.text]}' and of "
                     f"intent '{ex.get('intent')}', it will be removed from the list of "
-<<<<<<< HEAD
-                    "keywords.\n"
-                    "Remove (one of) the duplicates from the training data."
-=======
                     f"keywords.\n"
                     f"Remove (one of) the duplicates from the training data."
->>>>>>> b64a36c2
                 )
             else:
                 self.intent_keyword_map[ex.text] = ex.get("intent")
