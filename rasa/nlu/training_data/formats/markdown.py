--- conflicted
+++ resolved
@@ -316,15 +316,10 @@
 
         pos = 0
 
-<<<<<<< HEAD
-        # If a message was prefixed with `INTENT_MESSAGE_PREFIX` the entities were also
-        # annotated as part of the text
-=======
         # If a message was prefixed with `INTENT_MESSAGE_PREFIX` (this can only happen
         # in end-to-end stories) then potential entities were provided in the json
         # format (e.g. `/greet{"name": "Rasa"}) and we don't have to add the NLU
         # entity annotation
->>>>>>> b500daa3
         if not text.startswith(INTENT_MESSAGE_PREFIX):
             entities = sorted(message.get("entities", []), key=lambda k: k["start"])
 
