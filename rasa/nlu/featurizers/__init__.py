import numpy as np

from typing import Any
from rasa.nlu.training_data import Message
from rasa.nlu.components import Component
from rasa.nlu.constants import MESSAGE_VECTOR_FEATURE_NAMES, MESSAGE_TEXT_ATTRIBUTE


class Featurizer(Component):
    @staticmethod
<<<<<<< HEAD
    def _combine_with_existing_text_features(
        message: Message, additional_features: Any
    ) -> Any:
        if message.get("text_features") is not None:
            return np.hstack((message.get("text_features"), additional_features))
=======
    def _combine_with_existing_features(
        message,
        additional_features,
        feature_name=MESSAGE_VECTOR_FEATURE_NAMES[MESSAGE_TEXT_ATTRIBUTE],
    ):
        if message.get(feature_name) is not None:
            return np.hstack((message.get(feature_name), additional_features))
>>>>>>> 3629df84
        else:
            return additional_features

    @staticmethod
    def _combine_with_existing_ner_features(
        message: Message, additional_features: Any
    ) -> Any:
        if message.get("ner_features") is not None:
            return np.concatenate(
                (message.get("ner_features"), additional_features), axis=1
            )
        else:
            return additional_features<|MERGE_RESOLUTION|>--- conflicted
+++ resolved
@@ -8,13 +8,6 @@
 
 class Featurizer(Component):
     @staticmethod
-<<<<<<< HEAD
-    def _combine_with_existing_text_features(
-        message: Message, additional_features: Any
-    ) -> Any:
-        if message.get("text_features") is not None:
-            return np.hstack((message.get("text_features"), additional_features))
-=======
     def _combine_with_existing_features(
         message,
         additional_features,
@@ -22,17 +15,5 @@
     ):
         if message.get(feature_name) is not None:
             return np.hstack((message.get(feature_name), additional_features))
->>>>>>> 3629df84
-        else:
-            return additional_features
-
-    @staticmethod
-    def _combine_with_existing_ner_features(
-        message: Message, additional_features: Any
-    ) -> Any:
-        if message.get("ner_features") is not None:
-            return np.concatenate(
-                (message.get("ner_features"), additional_features), axis=1
-            )
         else:
             return additional_features