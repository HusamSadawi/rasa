--- conflicted
+++ resolved
@@ -21,13 +21,9 @@
     INTENT,
     DENSE_FEATURIZABLE_ATTRIBUTES,
     RESPONSE,
-<<<<<<< HEAD
-    ALIAS,
     FEATURE_TYPE_SEQUENCE,
     FEATURE_TYPE_SENTENCE,
-=======
     FEATURIZER_CLASS_ALIAS,
->>>>>>> 05a637f5
 )
 
 logger = logging.getLogger(__name__)
@@ -85,7 +81,6 @@
         # will be converted to lowercase if lowercase is True
         "OOV_token": None,  # string or None
         "OOV_words": [],  # string or list of strings,
-        ALIAS: "count_vector_featurizer",
     }
 
     @classmethod
@@ -414,17 +409,11 @@
 
     def _create_sequence(
         self, attribute: Text, all_tokens: List[List[Text]]
-<<<<<<< HEAD
     ) -> Tuple[
         List[Optional[scipy.sparse.spmatrix]], List[Optional[scipy.sparse.spmatrix]]
     ]:
         seq_features = []
         cls_features = []
-=======
-    ) -> List[Optional[scipy.sparse.coo_matrix]]:
-
-        X = []
->>>>>>> 05a637f5
 
         for i, tokens in enumerate(all_tokens):
             if not tokens:
@@ -486,13 +475,12 @@
         """Set computed features of the attribute to corresponding message objects"""
         for i, message in enumerate(training_data.training_examples):
             # create bag for each example
-<<<<<<< HEAD
             if sequence_features[i] is not None:
                 final_sequence_features = Features(
                     sequence_features[i],
                     FEATURE_TYPE_SEQUENCE,
                     attribute,
-                    self.component_config[ALIAS],
+                    self.component_config[FEATURIZER_CLASS_ALIAS],
                 )
                 message.add_features(final_sequence_features)
             if sentence_features[i] is not None:
@@ -500,18 +488,9 @@
                     sentence_features[i],
                     FEATURE_TYPE_SENTENCE,
                     attribute,
-                    self.component_config[ALIAS],
+                    self.component_config[FEATURIZER_CLASS_ALIAS],
                 )
                 message.add_features(final_sentence_features)
-=======
-            if attribute_features[i] is not None:
-                final_features = Features(
-                    attribute_features[i],
-                    attribute,
-                    self.component_config[FEATURIZER_CLASS_ALIAS],
-                )
-                message.add_features(final_features)
->>>>>>> 05a637f5
 
     def train(
         self,
@@ -572,7 +551,6 @@
         )
 
         # features shape (1, seq, dim)
-<<<<<<< HEAD
         seq_features, cls_features = self._create_sequence(attribute, [message_tokens])
 
         if seq_features[0] is not None:
@@ -580,7 +558,7 @@
                 seq_features[0],
                 FEATURE_TYPE_SEQUENCE,
                 attribute,
-                self.component_config[ALIAS],
+                self.component_config[FEATURIZER_CLASS_ALIAS],
             )
             message.add_features(final_sequence_features)
         if cls_features[0] is not None:
@@ -588,18 +566,9 @@
                 cls_features[0],
                 FEATURE_TYPE_SENTENCE,
                 attribute,
-                self.component_config[ALIAS],
+                self.component_config[FEATURIZER_CLASS_ALIAS],
             )
             message.add_features(final_sentence_features)
-=======
-        features = self._create_sequence(attribute, [message_tokens])
-
-        if features[0] is not None:
-            final_features = Features(
-                features[0], attribute, self.component_config[FEATURIZER_CLASS_ALIAS]
-            )
-            message.add_features(final_features)
->>>>>>> 05a637f5
 
     def _collect_vectorizer_vocabularies(self) -> Dict[Text, Optional[Dict[Text, int]]]:
         """Get vocabulary for all attributes"""
