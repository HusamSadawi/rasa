--- conflicted
+++ resolved
@@ -19,70 +19,6 @@
         return None
 
 
-<<<<<<< HEAD
-def create_dir(dir_path: Text) -> None:
-    """Creates a directory and its super paths.
-
-    Succeeds even if the path already exists."""
-
-    try:
-        os.makedirs(dir_path)
-    except OSError as e:
-        # be happy if someone already created the path
-        if e.errno != errno.EEXIST:
-            raise
-
-
-def cmp_items(file):
-    return "_".join(file.split("_")[1:])
-
-
-def list_directory(path: Text) -> List[Text]:
-    """Returns all files and folders excluding hidden files.
-
-    If the path points to a file, returns the file. This is a recursive
-    implementation returning files in any depth of the path."""
-
-    if not isinstance(path, str):
-        raise ValueError(
-            "`resource_name` must be a string type. "
-            "Got `{}` instead".format(type(path))
-        )
-
-    if os.path.isfile(path):
-        return [path]
-    elif os.path.isdir(path):
-        results = []
-        for base, dirs, files in os.walk(path):
-            # remove hidden files
-            files = sorted(files, key=cmp_items)
-            goodfiles = filter(lambda x: not x.startswith("."), files)
-            results.extend(os.path.join(base, f) for f in goodfiles)
-        return results
-    else:
-        raise ValueError(
-            "Could not locate the resource '{}'.".format(os.path.abspath(path))
-        )
-
-
-def list_files(path: Text) -> List[Text]:
-    """Returns all files excluding hidden files.
-
-    If the path points to a file, returns the file."""
-
-    return [fn for fn in list_directory(path) if os.path.isfile(fn)]
-
-
-def list_subdirectories(path: Text) -> List[Text]:
-    """Returns all folders excluding hidden files.
-
-    If the path points to a file, returns an empty list."""
-
-    return [fn for fn in glob.glob(os.path.join(path, "*")) if os.path.isdir(fn)]
-
-
-=======
->>>>>>> f3480aa3
 def lazyproperty(fn: Callable) -> Any:
     """Allows to avoid recomputing a property over and over.
 
